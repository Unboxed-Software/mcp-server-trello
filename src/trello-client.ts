--- conflicted
+++ resolved
@@ -6,37 +6,34 @@
   TrelloAction,
   TrelloAttachment,
   TrelloBoard,
-<<<<<<< HEAD
+  TrelloWorkspace,
 } from './types.js';
 import { createTrelloRateLimiters } from './rate-limiter.js';
 import { McpError, ErrorCode } from '@modelcontextprotocol/sdk/types.js';
-=======
-  TrelloWorkspace,
-} from './types.js';
-import { createTrelloRateLimiters } from './rate-limiter.js';
 import * as fs from 'fs/promises';
 import * as path from 'path';
 
 // Path for storing active board/workspace configuration
 const CONFIG_DIR = path.join(process.env.HOME || process.env.USERPROFILE || '.', '.trello-mcp');
 const CONFIG_FILE = path.join(CONFIG_DIR, 'config.json');
->>>>>>> 6319b2fd
 
 export class TrelloClient {
   private axiosInstance: AxiosInstance;
   private rateLimiter;
-<<<<<<< HEAD
   private defaultBoardId?: string;
+  private activeConfig: TrelloConfig;
 
   constructor(private config: TrelloConfig) {
     this.defaultBoardId = config.defaultBoardId;
-=======
-  private activeConfig: TrelloConfig;
-
-  constructor(private config: TrelloConfig) {
     this.activeConfig = { ...config };
-
->>>>>>> 6319b2fd
+    // If boardId is provided in config, use it as the active board
+    if (config.boardId && !this.activeConfig.boardId) {
+      this.activeConfig.boardId = config.boardId;
+    }
+    // If defaultBoardId is provided but boardId is not, use defaultBoardId
+    if (this.defaultBoardId && !this.activeConfig.boardId) {
+      this.activeConfig.boardId = this.defaultBoardId;
+    }
     this.axiosInstance = axios.create({
       baseURL: 'https://api.trello.com/1',
       params: {
@@ -54,9 +51,6 @@
     });
   }
 
-<<<<<<< HEAD
-  private async handleRequest<T = any>(requestFn: () => Promise<T>): Promise<T> {
-=======
   /**
    * Load saved configuration from disk
    */
@@ -105,7 +99,7 @@
   /**
    * Get the current active board ID
    */
-  get activeBoardId(): string {
+  get activeBoardId(): string | undefined {
     return this.activeConfig.boardId;
   }
 
@@ -138,8 +132,7 @@
     return workspace;
   }
 
-  private async handleRequest<T>(request: () => Promise<T>): Promise<T> {
->>>>>>> 6319b2fd
+  private async handleRequest<T = any>(requestFn: () => Promise<T>): Promise<T> {
     try {
       return await requestFn();
     } catch (error) {
@@ -163,65 +156,57 @@
     }
   }
 
-<<<<<<< HEAD
-  async getBoards(): Promise<TrelloBoard[]> {
-=======
   /**
    * List all boards the user has access to
    */
   async listBoards(): Promise<TrelloBoard[]> {
->>>>>>> 6319b2fd
     return this.handleRequest(async () => {
       const response = await this.axiosInstance.get('/members/me/boards');
       return response.data;
     });
   }
 
-<<<<<<< HEAD
+  /**
+   * Get a specific board by ID
+   */
+  async getBoardById(boardId: string): Promise<TrelloBoard> {
+    return this.handleRequest(async () => {
+      const response = await this.axiosInstance.get(`/boards/${boardId}`);
+      return response.data;
+    });
+  }
+
+  /**
+   * List all workspaces the user has access to
+   */
+  async listWorkspaces(): Promise<TrelloWorkspace[]> {
+    return this.handleRequest(async () => {
+      const response = await this.axiosInstance.get('/members/me/organizations');
+      return response.data;
+    });
+  }
+
+  /**
+   * Get a specific workspace by ID
+   */
+  async getWorkspaceById(workspaceId: string): Promise<TrelloWorkspace> {
+    return this.handleRequest(async () => {
+      const response = await this.axiosInstance.get(`/organizations/${workspaceId}`);
+      return response.data;
+    });
+  }
+
+  /**
+   * List boards in a specific workspace
+   */
+  async listBoardsInWorkspace(workspaceId: string): Promise<TrelloBoard[]> {
+    return this.handleRequest(async () => {
+      const response = await this.axiosInstance.get(`/organizations/${workspaceId}/boards`);
+      return response.data;
+    });
+  }
+
   async getCardsByList(boardId: string | undefined, listId: string): Promise<TrelloCard[]> {
-=======
-  /**
-   * Get a specific board by ID
-   */
-  async getBoardById(boardId: string): Promise<TrelloBoard> {
-    return this.handleRequest(async () => {
-      const response = await this.axiosInstance.get(`/boards/${boardId}`);
-      return response.data;
-    });
-  }
-
-  /**
-   * List all workspaces the user has access to
-   */
-  async listWorkspaces(): Promise<TrelloWorkspace[]> {
-    return this.handleRequest(async () => {
-      const response = await this.axiosInstance.get('/members/me/organizations');
-      return response.data;
-    });
-  }
-
-  /**
-   * Get a specific workspace by ID
-   */
-  async getWorkspaceById(workspaceId: string): Promise<TrelloWorkspace> {
-    return this.handleRequest(async () => {
-      const response = await this.axiosInstance.get(`/organizations/${workspaceId}`);
-      return response.data;
-    });
-  }
-
-  /**
-   * List boards in a specific workspace
-   */
-  async listBoardsInWorkspace(workspaceId: string): Promise<TrelloBoard[]> {
-    return this.handleRequest(async () => {
-      const response = await this.axiosInstance.get(`/organizations/${workspaceId}/boards`);
-      return response.data;
-    });
-  }
-
-  async getCardsByList(listId: string): Promise<TrelloCard[]> {
->>>>>>> 6319b2fd
     return this.handleRequest(async () => {
       const response = await this.axiosInstance.get(`/lists/${listId}/cards`);
       return response.data;
@@ -229,7 +214,7 @@
   }
 
   async getLists(boardId?: string): Promise<TrelloList[]> {
-    const effectiveBoardId = boardId || this.defaultBoardId;
+    const effectiveBoardId = boardId || this.activeConfig.boardId || this.defaultBoardId;
     if (!effectiveBoardId) {
       throw new McpError(
         ErrorCode.InvalidParams,
@@ -237,17 +222,13 @@
       );
     }
     return this.handleRequest(async () => {
-<<<<<<< HEAD
       const response = await this.axiosInstance.get(`/boards/${effectiveBoardId}/lists`);
-=======
-      const response = await this.axiosInstance.get(`/boards/${this.activeConfig.boardId}/lists`);
->>>>>>> 6319b2fd
       return response.data;
     });
   }
 
   async getRecentActivity(boardId?: string, limit: number = 10): Promise<TrelloAction[]> {
-    const effectiveBoardId = boardId || this.defaultBoardId;
+    const effectiveBoardId = boardId || this.activeConfig.boardId || this.defaultBoardId;
     if (!effectiveBoardId) {
       throw new McpError(
         ErrorCode.InvalidParams,
@@ -255,18 +236,9 @@
       );
     }
     return this.handleRequest(async () => {
-<<<<<<< HEAD
       const response = await this.axiosInstance.get(`/boards/${effectiveBoardId}/actions`, {
         params: { limit },
       });
-=======
-      const response = await this.axiosInstance.get(
-        `/boards/${this.activeConfig.boardId}/actions`,
-        {
-          params: { limit },
-        }
-      );
->>>>>>> 6319b2fd
       return response.data;
     });
   }
@@ -335,7 +307,7 @@
   }
 
   async addList(boardId: string | undefined, name: string): Promise<TrelloList> {
-    const effectiveBoardId = boardId || this.defaultBoardId;
+    const effectiveBoardId = boardId || this.activeConfig.boardId || this.defaultBoardId;
     if (!effectiveBoardId) {
       throw new McpError(
         ErrorCode.InvalidParams,
@@ -345,11 +317,7 @@
     return this.handleRequest(async () => {
       const response = await this.axiosInstance.post('/lists', {
         name,
-<<<<<<< HEAD
         idBoard: effectiveBoardId,
-=======
-        idBoard: this.activeConfig.boardId,
->>>>>>> 6319b2fd
       });
       return response.data;
     });
@@ -372,10 +340,7 @@
   }
 
   async attachImageToCard(
-<<<<<<< HEAD
     boardId: string | undefined,
-=======
->>>>>>> 6319b2fd
     cardId: string,
     imageUrl: string,
     name?: string
